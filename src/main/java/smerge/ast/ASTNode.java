--- conflicted
+++ resolved
@@ -1,190 +1,176 @@
-package smerge.ast;
-
-import java.util.ArrayList;
-import java.util.List;
-import java.util.Queue;
-import java.util.Stack;
-
-import smerge.ast.actions.ChildrenSet;
-
-import java.util.Iterator;
-import java.util.LinkedList;
-
-public abstract class ASTNode {
-	
-	// types that a node could be
-	// two nodes can be matched only if they share the same type
-	public enum Type {
-		ROOT, IMPORT, WHITESPACE,
-		CLASS, METHOD,
-		IF_STATEMENT, WHILE_LOOP, FOR_LOOP,
-		ASSIGNMENT, RETURN,
-		COMMENT, BLOCK_COMMENT
-	}
-	
-	protected Type type;
-	protected String content;
-	protected ASTNode parent;
-	
-	// we may need to change the way children are stored and added for merging purposes
-	// such as ensuring children are at a specific position
-	protected ChildrenSet children;
-	// TODO: protected ChildrenSet = new ChildrenSet();
-	
-	public int indentation; // unsure if needed
-	
-	private int id;
-<<<<<<< HEAD
-=======
-	
-	// used to compare the position within a list of children
-	// TODO: remove all occurrences of checking children node positions using array indexing
-	// to using the index field
->>>>>>> 84a7b484
-	private double position;
-
-	public ASTNode(double position) {
-		this.type = Type.ROOT;
-		this.children = new ChildrenSet();
-		this.id = -1;
-		this.position = position;
-	}
-	
-	// most important method of this generic ASTNode:
-	// all subtrees must be capable of unparsing themselves
-	public abstract void unparse(StringBuilder sb);
-	
-	// attempts to merge the two given nodes into this node
-	// should handle import merges
-	// returns true iff these nodes are mergable
-	public abstract boolean merge(ASTNode n1, ASTNode n2);
-	
-	public abstract void update(ASTNode edit);
-	
-	// returns the direct list of this node's children
-	public ChildrenSet children() {
-		return children;
-	}
-	
-	public ASTNode getParent() {
-		return parent;
-	}
-	
-	public void setParent(ASTNode parent) {
-		this.parent = parent;
-	}
-	
-	// adds the given child to this node ands sets this node as its parent
-	// removes the child node from its original parent
-	// TODO: add the child to the ChildrenSet here
-	public void addChild(ASTNode child) {
-		if (child.parent != null) child.parent.children.remove(child);
-		children.add(child);
-		child.parent = this;
-	}
-	
-	public String getContent() {
-		return content;
-	}
-	
-	public void setContent(String content) {
-		this.content = content;
-	}
-	
-	public Type getType() {
-		return type;
-	}
-
-	public boolean isRoot() {
-		return indentation == -1;
-	}
-	public boolean isLeafNode() {
-		return children.isEmpty();
-	}
-	
-	public int getID() {
-		return id;
-	}
-	
-	public double getPosition() {
-		return position;
-	}
-
-	public void setID(int id) {
-		this.id = id;
-	}
-	
-<<<<<<< HEAD
-	public Double getPosition() {
-		return position;
-	}
-	
-	public void setPosition(Double position) {
-=======
-	public void setPosition(double position) {
->>>>>>> 84a7b484
-		this.position = position;
-	}
-	
-	public Iterator<ASTNode> preOrder() {
-		return new NodeIterator(this);
-	}
-	
-	// pre-order iterator starting with the given root
-	private class NodeIterator implements Iterator<ASTNode> {
-		
-		private Stack<ASTNode> stack;
-		
-		public NodeIterator(ASTNode node) {
-	        stack = new Stack<>();
-			stack.push(node);
-		}
-
-		@Override
-		public boolean hasNext() {
-			return !stack.isEmpty();
-		}
-
-		@Override
-		public ASTNode next() {
-			ASTNode node = stack.pop();
-			Iterator<ASTNode> it = node.children().iterator();
-			while (it.hasNext())
-				stack.push(it.next());
-			return node;
-
-		}
-		
-	}
-	
-	public String debugNode() {
-		return "(" + id + ")" + indentation + content;
-	}
-	
-	public void debugTree(StringBuilder sb, String indent) {
-		String idString = "(" + id;
-		if (parent != null) {
-			// TODO: check that this.index is the proper replacement for "parent.children.indexOf(this)"
-			idString += ":" + parent.getID() + "[" + this.position + "]";
-		}
-		idString += ")";
-		for (int i = 0; i < 15 - idString.length(); i++) idString += " ";
-
-		sb.append(idString + indent + content + "\n");
-		Iterator<ASTNode> it = parent.children().iterator();
-		while (it.hasNext())
-			it.next().debugTree(sb, indent + "    ");
-	}
-	
-	@Override
-	public boolean equals(Object o) {
-		if (o instanceof ASTNode) {
-			return id == ((ASTNode) o).getID();
-		}
-		return false;
-	}
-	
-	public String toString() {
-		return "" + id;
-	}
-}
+package smerge.ast;
+
+import java.util.ArrayList;
+import java.util.List;
+import java.util.Queue;
+import java.util.Stack;
+
+import smerge.ast.actions.ChildrenSet;
+
+import java.util.Iterator;
+import java.util.LinkedList;
+
+public abstract class ASTNode {
+	
+	// types that a node could be
+	// two nodes can be matched only if they share the same type
+	public enum Type {
+		ROOT, IMPORT, WHITESPACE,
+		CLASS, METHOD,
+		IF_STATEMENT, WHILE_LOOP, FOR_LOOP,
+		ASSIGNMENT, RETURN,
+		COMMENT, BLOCK_COMMENT
+	}
+	
+	protected Type type;
+	protected String content;
+	protected ASTNode parent;
+	
+	// we may need to change the way children are stored and added for merging purposes
+	// such as ensuring children are at a specific position
+	protected ChildrenSet children;
+	
+	public int indentation; // unsure if needed
+	
+	private int id;
+	
+	// used to compare the position within a list of children
+	// TODO: remove all occurrences of checking children node positions using array indexing
+	// to using the index field
+	private double position;
+
+	public ASTNode() {
+		this.children = new ChildrenSet();
+		this.id = -1;
+	}
+	
+	// most important method of this generic ASTNode:
+	// all subtrees must be capable of unparsing themselves
+	public abstract void unparse(StringBuilder sb);
+	
+	// attempts to merge the two given nodes into this node
+	// should handle import merges
+	// returns true iff these nodes are mergable
+	public abstract boolean merge(ASTNode n1, ASTNode n2);
+	
+	public abstract void update(ASTNode edit);
+	
+	// returns the direct list of this node's children
+	public ChildrenSet children() {
+		return children;
+	}
+	
+	public ASTNode getParent() {
+		return parent;
+	}
+	
+	public void setParent(ASTNode parent) {
+		this.parent = parent;
+	}
+	
+	// adds the given child to this node ands sets this node as its parent
+	// removes the child node from its original parent
+	// TODO: add the child to the ChildrenSet here
+	public void addChild(ASTNode child) {
+		if (child.parent != null) child.parent.children.remove(child);
+		children.add(child);
+		child.parent = this;
+	}
+	
+	public String getContent() {
+		return content;
+	}
+	
+	public void setContent(String content) {
+		this.content = content;
+	}
+	
+	public Type getType() {
+		return type;
+	}
+
+	public boolean isRoot() {
+		return indentation == -1;
+	}
+	public boolean isLeafNode() {
+		return children.isEmpty();
+	}
+	
+	public int getID() {
+		return id;
+	}
+	
+	public Double getPosition() {
+		return position;
+	}
+
+	public void setID(int id) {
+		this.id = id;
+	}
+	
+	public void setPosition(Double position) {
+		this.position = position;
+	}
+	
+	public Iterator<ASTNode> preOrder() {
+		return new NodeIterator(this);
+	}
+	
+	// pre-order iterator starting with the given root
+	private class NodeIterator implements Iterator<ASTNode> {
+		
+		private Stack<ASTNode> stack;
+		
+		public NodeIterator(ASTNode node) {
+	        stack = new Stack<>();
+			stack.push(node);
+		}
+
+		@Override
+		public boolean hasNext() {
+			return !stack.isEmpty();
+		}
+
+		@Override
+		public ASTNode next() {
+			ASTNode node = stack.pop();
+			Iterator<ASTNode> it = node.children().iterator();
+			while (it.hasNext())
+				stack.push(it.next());
+			return node;
+
+		}
+		
+	}
+	
+	public String debugNode() {
+		return "(" + id + ")" + indentation + content;
+	}
+	
+	public void debugTree(StringBuilder sb, String indent) {
+		String idString = "(" + id;
+		if (parent != null) {
+			// TODO: check that this.index is the proper replacement for "parent.children.indexOf(this)"
+			idString += ":" + parent.getID() + "[" + this.position + "]";
+		}
+		idString += ")";
+		for (int i = 0; i < 15 - idString.length(); i++) idString += " ";
+
+		sb.append(idString + indent + content + "\n");
+		Iterator<ASTNode> it = parent.children().iterator();
+		while (it.hasNext())
+			it.next().debugTree(sb, indent + "    ");
+	}
+	
+	@Override
+	public boolean equals(Object o) {
+		if (o instanceof ASTNode) {
+			return id == ((ASTNode) o).getID();
+		}
+		return false;
+	}
+	
+	public String toString() {
+		return "" + id;
+	}
+}